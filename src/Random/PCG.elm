--- conflicted
+++ resolved
@@ -5,12 +5,8 @@
   , map, map2, map3, map4, map5, andMap, filter, choice
   , constant, andThen
   , minInt, maxInt
-<<<<<<< HEAD
   , generate, initialSeed2, initialSeed, split, independentSeed, fastForward
-=======
-  , generate, initialSeed2, initialSeed, split, fastForward
   , toJson, fromJson
->>>>>>> f70cf701
   )
   where
 
@@ -42,11 +38,7 @@
 @docs constant, map, map2, map3, map4, map5, andMap, andThen, filter
 
 # Working With Seeds
-<<<<<<< HEAD
-@docs Seed, initialSeed, independentSeed, fastForward, split
-=======
-@docs Seed, initialSeed, split, fastForward, toJson, fromJson
->>>>>>> f70cf701
+@docs Seed, initialSeed, independentSeed, fastForward, split, toJson, fromJson
 
 # Constants
 @docs maxInt, minInt
@@ -675,10 +667,10 @@
     ]
 
 
-
 ---------------------------------------------------------------
 -- Arithmetic helpers, because JS does not have 64-bit integers
 ---------------------------------------------------------------
+
 
 mul32 : Int -> Int -> Int
 mul32 a b =
@@ -690,6 +682,7 @@
   in
     (al * bl) + (((ah * bl + al * bh) << 16) >>> 0) |> Bitwise.or 0
 
+
 mul64 : Int64 -> Int64 -> Int64
 mul64 (Int64 aHi aLo) (Int64 bHi bLo) =
   let
